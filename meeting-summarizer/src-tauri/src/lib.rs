mod commands;
pub mod database;
pub mod errors;
pub mod models;
pub mod services;

<<<<<<< HEAD
use crate::commands::{*, file_management, llm, streaming};
=======
use crate::commands::{*, file_management, llm, streaming, model_management, model_settings, model_downloader};
>>>>>>> 6a2c312b
use crate::database::Database;
use crate::services::{RecordingService, WhisperService, LLMModelManager, ModelSettingsManager, ModelDownloader};
use std::sync::Arc;
use tauri::Manager;
use tokio::sync::Mutex;

#[cfg_attr(mobile, tauri::mobile_entry_point)]
pub fn run() {
	// Initialize logger so that `log::info!` etc. are printed to the terminal
	let _ = env_logger::Builder::from_env(env_logger::Env::default().default_filter_or("info")).try_init();

    tauri::Builder::default()
        .plugin(tauri_plugin_opener::init())
        .setup(|app| {
            // アプリケーションデータディレクトリを取得
            let app_data_dir = app.path()
                .app_data_dir()
                .expect("Failed to get app data directory");

            // データディレクトリが存在しない場合は作成
            if !app_data_dir.exists() {
                std::fs::create_dir_all(&app_data_dir)
                    .expect("Failed to create app data directory");
            }

            // データベースファイルパス
            let db_path = app_data_dir.join("recordings.db");
            
            // 録音ファイル保存ディレクトリ
            let recordings_dir = app_data_dir.join("recordings");

            // データベースを初期化（LLM用のMutex包装版）
            let database = Arc::new(Mutex::new(Database::new(&db_path).expect("Failed to initialize database")));

            // 録音サービス用のデータベース（独立インスタンス）
            let recording_db = Arc::new(Database::new(&db_path).expect("Failed to initialize recording database"));
            
            // 録音サービスを初期化
            let recording_service = Arc::new(
                RecordingService::new(recording_db, recordings_dir.clone())
                    .expect("Failed to initialize recording service")
            );

            // Whisperモデルパス（アプリケーションデータディレクトリ内）
            let whisper_model_path = app_data_dir.join("models").join("ggml-base.bin");
            
            // Whisperサービスを初期化（セキュリティ強化：許可されたディレクトリを指定）
            let whisper_service = Arc::new(WhisperService::new(whisper_model_path, recordings_dir));

            // LLMモデル管理サービスを初期化
            let llm_model_manager = Arc::new(Mutex::new(LLMModelManager::new()));

            // モデル設定管理サービスを初期化
            let model_settings_path = app_data_dir.join("model_settings.json");
            let model_settings_manager = ModelSettingsManager::new(model_settings_path);
            
            // 設定の読み込みは後でランタイム時に行う
            let model_settings_manager = Arc::new(Mutex::new(model_settings_manager));

            // モデルダウンロードサービスを初期化
            let model_downloader = Arc::new(Mutex::new(ModelDownloader::new()));

            // サービスをアプリケーション状態に追加
            app.manage(database);
            app.manage(recording_service);
            app.manage(whisper_service);
            app.manage(llm_model_manager);
            app.manage(model_settings_manager);
            app.manage(model_downloader);

            Ok(())
        })
        .invoke_handler(tauri::generate_handler![
            start_recording,
            stop_recording,
            get_recordings,
            get_recording,
            delete_recording,
            is_recording,
            get_recordings_count,
            get_audio_devices,
            transcribe_recording,
            initialize_whisper,
            is_whisper_initialized,
            // File management commands (Phase 2)
            file_management::get_all_recordings_fm,
            file_management::get_recording_by_id,
            file_management::search_recordings,
            file_management::update_recording_metadata,
            file_management::delete_recording_fm,
            file_management::get_recording_stats,
            file_management::get_all_categories,
            file_management::get_all_tags,
            file_management::get_transcriptions_by_recording,
            file_management::get_transcription_by_id,
            file_management::export_recording_data,
            file_management::get_recordings_count_fm,
            file_management::cleanup_orphaned_files,
            // LLM commands (Phase 3)
            llm::generate_summary,
            llm::get_summary_by_id,
            llm::get_summaries_for_transcription,
            llm::update_summary,
            llm::delete_summary,
            llm::check_llm_connection,
            llm::get_default_llm_config,
            llm::validate_llm_config,
            llm::get_available_llm_providers,
            llm::get_provider_default_config,
            llm::test_summarization,
            // Streaming commands (Phase 3)
            streaming::generate_summary_with_progress,
            streaming::cancel_summarization,
<<<<<<< HEAD
            streaming::get_summarization_status
=======
            streaming::get_summarization_status,
            // Model Management commands (Phase 4)
            model_management::discover_available_models,
            model_management::get_cached_models,
            model_management::benchmark_model,
            model_management::get_cached_benchmarks,
            model_management::get_recommended_models,
            model_management::validate_model_availability,
            model_management::get_model_capabilities,
            model_management::estimate_processing_time,
            // Model Settings commands (Phase 4)
            model_settings::get_model_settings,
            model_settings::save_model_settings,
            model_settings::set_default_model,
            model_settings::set_use_case_default,
            model_settings::add_model_preference,
            model_settings::remove_model_preference,
            model_settings::set_performance_priority,
            model_settings::set_auto_switch_enabled,
            model_settings::get_optimal_model_for_use_case,
            model_settings::get_enabled_models_by_priority,
            model_settings::validate_model_settings,
            model_settings::reset_model_settings,
            model_settings::export_model_settings,
            model_settings::import_model_settings,
            model_settings::get_performance_recommendations,
            // Model Downloader commands (Phase 4)
            model_downloader::get_downloadable_models,
            model_downloader::get_models_by_category,
            model_downloader::check_system_requirements,
            model_downloader::start_model_download,
            model_downloader::get_download_command,
            model_downloader::search_models,
            model_downloader::get_popular_models,
            model_downloader::get_gpt4all_download_info,
            model_downloader::validate_model_download_requirements,
            model_downloader::get_recommended_models_for_system,
            model_downloader::estimate_download_time,
            model_downloader::get_model_categories,
            model_downloader::get_model_tags
>>>>>>> 6a2c312b
        ])
        .run(tauri::generate_context!())
        .expect("error while running tauri application");
}<|MERGE_RESOLUTION|>--- conflicted
+++ resolved
@@ -4,11 +4,7 @@
 pub mod models;
 pub mod services;
 
-<<<<<<< HEAD
-use crate::commands::{*, file_management, llm, streaming};
-=======
 use crate::commands::{*, file_management, llm, streaming, model_management, model_settings, model_downloader};
->>>>>>> 6a2c312b
 use crate::database::Database;
 use crate::services::{RecordingService, WhisperService, LLMModelManager, ModelSettingsManager, ModelDownloader};
 use std::sync::Arc;
@@ -122,9 +118,6 @@
             // Streaming commands (Phase 3)
             streaming::generate_summary_with_progress,
             streaming::cancel_summarization,
-<<<<<<< HEAD
-            streaming::get_summarization_status
-=======
             streaming::get_summarization_status,
             // Model Management commands (Phase 4)
             model_management::discover_available_models,
@@ -165,7 +158,6 @@
             model_downloader::estimate_download_time,
             model_downloader::get_model_categories,
             model_downloader::get_model_tags
->>>>>>> 6a2c312b
         ])
         .run(tauri::generate_context!())
         .expect("error while running tauri application");
