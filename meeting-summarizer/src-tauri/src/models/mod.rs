--- conflicted
+++ resolved
@@ -274,7 +274,6 @@
         self.updated_at = Utc::now();
         self
     }
-<<<<<<< HEAD
 }
 
 #[derive(Debug, Clone, Serialize, Deserialize)]
@@ -374,6 +373,4 @@
             timeout_seconds: 120,
         }
     }
-=======
->>>>>>> 3e74fbce
 }