--- conflicted
+++ resolved
@@ -1,9 +1,5 @@
 use crate::errors::AppResult;
-<<<<<<< HEAD
-use crate::models::{Recording, Summary, SummaryStatus};
-=======
-use crate::models::{Recording, Transcription, TranscriptionStatus, RecordingQuery, RecordingStats, CategoryStats, SortBy, SortOrder};
->>>>>>> 3e74fbce
+use crate::models::{Recording, Transcription, TranscriptionStatus, RecordingQuery, RecordingStats, CategoryStats, SortBy, SortOrder, Summary, SummaryStatus};
 use chrono::{DateTime, Utc};
 use rusqlite::{params, Connection, Row};
 use std::path::Path;
@@ -66,7 +62,24 @@
             [],
         )?;
 
-<<<<<<< HEAD
+        conn.execute(
+            "CREATE INDEX IF NOT EXISTS idx_recordings_category 
+             ON recordings(category)",
+            [],
+        )?;
+
+        conn.execute(
+            "CREATE INDEX IF NOT EXISTS idx_transcriptions_recording_id 
+             ON transcriptions(recording_id)",
+            [],
+        )?;
+
+        conn.execute(
+            "CREATE INDEX IF NOT EXISTS idx_transcriptions_status 
+             ON transcriptions(status)",
+            [],
+        )?;
+
         // Summaries table for LLM-generated summaries
         conn.execute(
             "CREATE TABLE IF NOT EXISTS summaries (
@@ -81,33 +94,18 @@
                 created_at TEXT NOT NULL,
                 updated_at TEXT NOT NULL
             )",
-=======
-        conn.execute(
-            "CREATE INDEX IF NOT EXISTS idx_recordings_category 
-             ON recordings(category)",
->>>>>>> 3e74fbce
-            [],
-        )?;
-
-        conn.execute(
-<<<<<<< HEAD
+            [],
+        )?;
+
+        conn.execute(
             "CREATE INDEX IF NOT EXISTS idx_summaries_transcription_id 
              ON summaries(transcription_id)",
-=======
-            "CREATE INDEX IF NOT EXISTS idx_transcriptions_recording_id 
-             ON transcriptions(recording_id)",
->>>>>>> 3e74fbce
-            [],
-        )?;
-
-        conn.execute(
-<<<<<<< HEAD
+            [],
+        )?;
+
+        conn.execute(
             "CREATE INDEX IF NOT EXISTS idx_summaries_status 
              ON summaries(status)",
-=======
-            "CREATE INDEX IF NOT EXISTS idx_transcriptions_status 
-             ON transcriptions(status)",
->>>>>>> 3e74fbce
             [],
         )?;
 
@@ -121,7 +119,7 @@
     pub fn in_memory() -> AppResult<Self> {
         let conn = Connection::open_in_memory()?;
         
-        // 同期的にテーブル初期化
+        // 同期的にテーブル初期化 - 上記と同じ構造
         conn.execute(
             "CREATE TABLE IF NOT EXISTS recordings (
                 id TEXT PRIMARY KEY,
@@ -169,7 +167,24 @@
             [],
         )?;
 
-<<<<<<< HEAD
+        conn.execute(
+            "CREATE INDEX IF NOT EXISTS idx_recordings_category 
+             ON recordings(category)",
+            [],
+        )?;
+
+        conn.execute(
+            "CREATE INDEX IF NOT EXISTS idx_transcriptions_recording_id 
+             ON transcriptions(recording_id)",
+            [],
+        )?;
+
+        conn.execute(
+            "CREATE INDEX IF NOT EXISTS idx_transcriptions_status 
+             ON transcriptions(status)",
+            [],
+        )?;
+
         // Summaries table for LLM-generated summaries
         conn.execute(
             "CREATE TABLE IF NOT EXISTS summaries (
@@ -184,33 +199,18 @@
                 created_at TEXT NOT NULL,
                 updated_at TEXT NOT NULL
             )",
-=======
-        conn.execute(
-            "CREATE INDEX IF NOT EXISTS idx_recordings_category 
-             ON recordings(category)",
->>>>>>> 3e74fbce
-            [],
-        )?;
-
-        conn.execute(
-<<<<<<< HEAD
+            [],
+        )?;
+
+        conn.execute(
             "CREATE INDEX IF NOT EXISTS idx_summaries_transcription_id 
              ON summaries(transcription_id)",
-=======
-            "CREATE INDEX IF NOT EXISTS idx_transcriptions_recording_id 
-             ON transcriptions(recording_id)",
->>>>>>> 3e74fbce
-            [],
-        )?;
-
-        conn.execute(
-<<<<<<< HEAD
+            [],
+        )?;
+
+        conn.execute(
             "CREATE INDEX IF NOT EXISTS idx_summaries_status 
              ON summaries(status)",
-=======
-            "CREATE INDEX IF NOT EXISTS idx_transcriptions_status 
-             ON transcriptions(status)",
->>>>>>> 3e74fbce
             [],
         )?;
 
@@ -221,7 +221,7 @@
         Ok(db)
     }
 
-
+    // Recording CRUD operations with Phase 2 enhancements
     pub async fn create_recording(&self, recording: &Recording) -> AppResult<()> {
         let conn = self.conn.lock().await;
         let tags_json = serde_json::to_string(&recording.tags).unwrap_or_else(|_| "[]".to_string());
@@ -355,8 +355,136 @@
         })
     }
 
-<<<<<<< HEAD
-    // Summary CRUD operations
+    // Transcription CRUD operations
+    pub async fn create_transcription(&self, transcription: &Transcription) -> AppResult<()> {
+        let conn = self.conn.lock().await;
+        let status_str = match &transcription.status {
+            TranscriptionStatus::Pending => "pending",
+            TranscriptionStatus::Processing => "processing", 
+            TranscriptionStatus::Completed => "completed",
+            TranscriptionStatus::Failed(err) => &format!("failed:{}", err),
+        };
+
+        conn.execute(
+            "INSERT INTO transcriptions (id, recording_id, text, language, confidence, processing_time_ms, status, created_at, updated_at)
+             VALUES (?1, ?2, ?3, ?4, ?5, ?6, ?7, ?8, ?9)",
+            params![
+                transcription.id,
+                transcription.recording_id,
+                transcription.text,
+                transcription.language,
+                transcription.confidence,
+                transcription.processing_time_ms,
+                status_str,
+                transcription.created_at.to_rfc3339(),
+                transcription.updated_at.to_rfc3339(),
+            ],
+        )?;
+        Ok(())
+    }
+
+    pub async fn get_transcription(&self, id: &str) -> AppResult<Option<Transcription>> {
+        let conn = self.conn.lock().await;
+        let mut stmt = conn.prepare(
+            "SELECT id, recording_id, text, language, confidence, processing_time_ms, status, created_at, updated_at 
+             FROM transcriptions WHERE id = ?1"
+        )?;
+
+        let mut rows = stmt.query_map(params![id], Self::row_to_transcription)?;
+        
+        match rows.next() {
+            Some(transcription) => Ok(Some(transcription?)),
+            None => Ok(None),
+        }
+    }
+
+    pub async fn get_transcriptions_by_recording(&self, recording_id: &str) -> AppResult<Vec<Transcription>> {
+        let conn = self.conn.lock().await;
+        let mut stmt = conn.prepare(
+            "SELECT id, recording_id, text, language, confidence, processing_time_ms, status, created_at, updated_at 
+             FROM transcriptions WHERE recording_id = ?1 ORDER BY created_at DESC"
+        )?;
+
+        let transcriptions = stmt.query_map(params![recording_id], Self::row_to_transcription)?
+            .collect::<Result<Vec<_>, _>>()?;
+
+        Ok(transcriptions)
+    }
+
+    pub async fn update_transcription(&self, transcription: &Transcription) -> AppResult<()> {
+        let updated_at = Utc::now().to_rfc3339();
+        let status_str = match &transcription.status {
+            TranscriptionStatus::Pending => "pending",
+            TranscriptionStatus::Processing => "processing", 
+            TranscriptionStatus::Completed => "completed",
+            TranscriptionStatus::Failed(err) => &format!("failed:{}", err),
+        };
+        let conn = self.conn.lock().await;
+        
+        conn.execute(
+            "UPDATE transcriptions 
+             SET text = ?2, language = ?3, confidence = ?4, processing_time_ms = ?5, status = ?6, updated_at = ?7
+             WHERE id = ?1",
+            params![
+                transcription.id,
+                transcription.text,
+                transcription.language,
+                transcription.confidence,
+                transcription.processing_time_ms,
+                status_str,
+                updated_at,
+            ],
+        )?;
+        Ok(())
+    }
+
+    pub async fn delete_transcription(&self, id: &str) -> AppResult<bool> {
+        let conn = self.conn.lock().await;
+        let rows_affected = conn.execute(
+            "DELETE FROM transcriptions WHERE id = ?1",
+            params![id],
+        )?;
+        Ok(rows_affected > 0)
+    }
+
+    fn row_to_transcription(row: &Row) -> rusqlite::Result<Transcription> {
+        let created_at_str: String = row.get("created_at")?;
+        let updated_at_str: String = row.get("updated_at")?;
+
+        let created_at = DateTime::parse_from_rfc3339(&created_at_str)
+            .map_err(|_e| rusqlite::Error::InvalidColumnType(0, "created_at".to_string(), rusqlite::types::Type::Text))?
+            .with_timezone(&Utc);
+
+        let updated_at = DateTime::parse_from_rfc3339(&updated_at_str)
+            .map_err(|_e| rusqlite::Error::InvalidColumnType(0, "updated_at".to_string(), rusqlite::types::Type::Text))?
+            .with_timezone(&Utc);
+
+        let status_str: String = row.get("status")?;
+        let status = if status_str.starts_with("failed:") {
+            TranscriptionStatus::Failed(status_str[7..].to_string())
+        } else {
+            match status_str.as_str() {
+                "pending" => TranscriptionStatus::Pending,
+                "processing" => TranscriptionStatus::Processing,
+                "completed" => TranscriptionStatus::Completed,
+                _ => TranscriptionStatus::Failed("Unknown status".to_string()),
+            }
+        };
+
+        Ok(Transcription {
+            id: row.get("id")?,
+            recording_id: row.get("recording_id")?,
+            text: row.get("text")?,
+            language: row.get("language")?,
+            confidence: row.get("confidence")?,
+            processing_time_ms: row.get("processing_time_ms")?,
+            status,
+            created_at,
+            updated_at,
+        })
+    }
+
+    // Summary CRUD operations (Phase 3)
     pub async fn create_summary(&self, summary: &Summary) -> AppResult<()> {
         let conn = self.conn.lock().await;
         let status_str = match &summary.status {
@@ -383,37 +511,11 @@
                 status_str,
                 summary.created_at.to_rfc3339(),
                 summary.updated_at.to_rfc3339(),
-=======
-    // Transcription CRUD operations
-    pub async fn create_transcription(&self, transcription: &Transcription) -> AppResult<()> {
-        let conn = self.conn.lock().await;
-        let status_str = match &transcription.status {
-            TranscriptionStatus::Pending => "pending",
-            TranscriptionStatus::Processing => "processing", 
-            TranscriptionStatus::Completed => "completed",
-            TranscriptionStatus::Failed(err) => &format!("failed:{}", err),
-        };
-
-        conn.execute(
-            "INSERT INTO transcriptions (id, recording_id, text, language, confidence, processing_time_ms, status, created_at, updated_at)
-             VALUES (?1, ?2, ?3, ?4, ?5, ?6, ?7, ?8, ?9)",
-            params![
-                transcription.id,
-                transcription.recording_id,
-                transcription.text,
-                transcription.language,
-                transcription.confidence,
-                transcription.processing_time_ms,
-                status_str,
-                transcription.created_at.to_rfc3339(),
-                transcription.updated_at.to_rfc3339(),
->>>>>>> 3e74fbce
             ],
         )?;
         Ok(())
     }
 
-<<<<<<< HEAD
     pub async fn get_summary(&self, id: &str) -> AppResult<Option<Summary>> {
         let conn = self.conn.lock().await;
         let mut stmt = conn.prepare(
@@ -425,24 +527,10 @@
         
         match rows.next() {
             Some(summary) => Ok(Some(summary?)),
-=======
-    pub async fn get_transcription(&self, id: &str) -> AppResult<Option<Transcription>> {
-        let conn = self.conn.lock().await;
-        let mut stmt = conn.prepare(
-            "SELECT id, recording_id, text, language, confidence, processing_time_ms, status, created_at, updated_at 
-             FROM transcriptions WHERE id = ?1"
-        )?;
-
-        let mut rows = stmt.query_map(params![id], Self::row_to_transcription)?;
-        
-        match rows.next() {
-            Some(transcription) => Ok(Some(transcription?)),
->>>>>>> 3e74fbce
             None => Ok(None),
         }
     }
 
-<<<<<<< HEAD
     pub async fn get_summaries_by_transcription(&self, transcription_id: &str) -> AppResult<Vec<Summary>> {
         let conn = self.conn.lock().await;
         let mut stmt = conn.prepare(
@@ -481,41 +569,6 @@
                 action_items_json,
                 summary.model_used,
                 summary.processing_time_ms,
-=======
-    pub async fn get_transcriptions_by_recording(&self, recording_id: &str) -> AppResult<Vec<Transcription>> {
-        let conn = self.conn.lock().await;
-        let mut stmt = conn.prepare(
-            "SELECT id, recording_id, text, language, confidence, processing_time_ms, status, created_at, updated_at 
-             FROM transcriptions WHERE recording_id = ?1 ORDER BY created_at DESC"
-        )?;
-
-        let transcriptions = stmt.query_map(params![recording_id], Self::row_to_transcription)?
-            .collect::<Result<Vec<_>, _>>()?;
-
-        Ok(transcriptions)
-    }
-
-    pub async fn update_transcription(&self, transcription: &Transcription) -> AppResult<()> {
-        let updated_at = Utc::now().to_rfc3339();
-        let status_str = match &transcription.status {
-            TranscriptionStatus::Pending => "pending",
-            TranscriptionStatus::Processing => "processing", 
-            TranscriptionStatus::Completed => "completed",
-            TranscriptionStatus::Failed(err) => &format!("failed:{}", err),
-        };
-        let conn = self.conn.lock().await;
-        
-        conn.execute(
-            "UPDATE transcriptions 
-             SET text = ?2, language = ?3, confidence = ?4, processing_time_ms = ?5, status = ?6, updated_at = ?7
-             WHERE id = ?1",
-            params![
-                transcription.id,
-                transcription.text,
-                transcription.language,
-                transcription.confidence,
-                transcription.processing_time_ms,
->>>>>>> 3e74fbce
                 status_str,
                 updated_at,
             ],
@@ -523,27 +576,16 @@
         Ok(())
     }
 
-<<<<<<< HEAD
     pub async fn delete_summary(&self, id: &str) -> AppResult<bool> {
         let conn = self.conn.lock().await;
         let rows_affected = conn.execute(
             "DELETE FROM summaries WHERE id = ?1",
-=======
-    pub async fn delete_transcription(&self, id: &str) -> AppResult<bool> {
-        let conn = self.conn.lock().await;
-        let rows_affected = conn.execute(
-            "DELETE FROM transcriptions WHERE id = ?1",
->>>>>>> 3e74fbce
             params![id],
         )?;
         Ok(rows_affected > 0)
     }
 
-<<<<<<< HEAD
     fn row_to_summary(row: &Row) -> rusqlite::Result<Summary> {
-=======
-    fn row_to_transcription(row: &Row) -> rusqlite::Result<Transcription> {
->>>>>>> 3e74fbce
         let created_at_str: String = row.get("created_at")?;
         let updated_at_str: String = row.get("updated_at")?;
 
@@ -557,7 +599,6 @@
 
         let status_str: String = row.get("status")?;
         let status = if status_str.starts_with("failed:") {
-<<<<<<< HEAD
             SummaryStatus::Failed(status_str[7..].to_string())
         } else {
             match status_str.as_str() {
@@ -581,34 +622,14 @@
             key_points,
             action_items,
             model_used: row.get("model_used")?,
-=======
-            TranscriptionStatus::Failed(status_str[7..].to_string())
-        } else {
-            match status_str.as_str() {
-                "pending" => TranscriptionStatus::Pending,
-                "processing" => TranscriptionStatus::Processing,
-                "completed" => TranscriptionStatus::Completed,
-                _ => TranscriptionStatus::Failed("Unknown status".to_string()),
-            }
-        };
-
-        Ok(Transcription {
-            id: row.get("id")?,
-            recording_id: row.get("recording_id")?,
-            text: row.get("text")?,
-            language: row.get("language")?,
-            confidence: row.get("confidence")?,
->>>>>>> 3e74fbce
             processing_time_ms: row.get("processing_time_ms")?,
             status,
             created_at,
             updated_at,
         })
     }
-<<<<<<< HEAD
-=======
-
-    // Search and filtering functions
+
+    // Phase 2 advanced features - Search and filtering functions
     pub async fn search_recordings(&self, query: &RecordingQuery) -> AppResult<Vec<Recording>> {
         let conn = self.conn.lock().await;
         
@@ -785,5 +806,4 @@
         tags.sort();
         Ok(tags)
     }
->>>>>>> 3e74fbce
 }