mod commands;
pub mod database;
pub mod errors;
pub mod models;
pub mod services;

<<<<<<< HEAD
use crate::commands::{*, llm, streaming};
=======
use crate::commands::{*, file_management};
>>>>>>> 3e74fbce
use crate::database::Database;
use crate::services::{RecordingService, WhisperService};
use std::sync::Arc;
use tauri::Manager;
use tokio::sync::Mutex;

#[cfg_attr(mobile, tauri::mobile_entry_point)]
pub fn run() {
	// Initialize logger so that `log::info!` etc. are printed to the terminal
	let _ = env_logger::Builder::from_env(env_logger::Env::default().default_filter_or("info")).try_init();

    tauri::Builder::default()
        .plugin(tauri_plugin_opener::init())
        .setup(|app| {
            // アプリケーションデータディレクトリを取得
            let app_data_dir = app.path()
                .app_data_dir()
                .expect("Failed to get app data directory");

            // データディレクトリが存在しない場合は作成
            if !app_data_dir.exists() {
                std::fs::create_dir_all(&app_data_dir)
                    .expect("Failed to create app data directory");
            }

            // データベースファイルパス
            let db_path = app_data_dir.join("recordings.db");
            
            // 録音ファイル保存ディレクトリ
            let recordings_dir = app_data_dir.join("recordings");

<<<<<<< HEAD
            // データベースを初期化（LLM用のMutex包装版）
            let database = Arc::new(Mutex::new(Database::new(&db_path).expect("Failed to initialize database")));

            // 録音サービス用のデータベース（独立インスタンス）
=======
            // データベースを初期化
            let database = Arc::new(Mutex::new(Database::new(&db_path).expect("Failed to initialize database")));

            // 録音サービス用のデータベース参照（独立したコピー）
>>>>>>> 3e74fbce
            let recording_db = Arc::new(Database::new(&db_path).expect("Failed to initialize recording database"));
            
            // 録音サービスを初期化
            let recording_service = Arc::new(
                RecordingService::new(recording_db, recordings_dir.clone())
                    .expect("Failed to initialize recording service")
            );

            // Whisperモデルパス（アプリケーションデータディレクトリ内）
            let whisper_model_path = app_data_dir.join("models").join("ggml-base.bin");
            
            // Whisperサービスを初期化（セキュリティ強化：許可されたディレクトリを指定）
            let whisper_service = Arc::new(WhisperService::new(whisper_model_path, recordings_dir));

            // サービスをアプリケーション状態に追加
            app.manage(database);
            app.manage(recording_service);
            app.manage(whisper_service);

            Ok(())
        })
        .invoke_handler(tauri::generate_handler![
            start_recording,
            stop_recording,
            get_recordings,
            get_recording,
            delete_recording,
            is_recording,
            get_recordings_count,
            get_audio_devices,
            transcribe_recording,
            initialize_whisper,
            is_whisper_initialized,
<<<<<<< HEAD
            // LLM commands
            llm::generate_summary,
            llm::get_summary_by_id,
            llm::get_summaries_for_transcription,
            llm::update_summary,
            llm::delete_summary,
            llm::check_llm_connection,
            llm::get_default_llm_config,
            llm::validate_llm_config,
            llm::get_available_llm_providers,
            llm::get_provider_default_config,
            llm::test_summarization,
            // Streaming commands
            streaming::generate_summary_with_progress,
            streaming::cancel_summarization,
            streaming::get_summarization_status
=======
            // File management commands
            file_management::get_all_recordings_fm,
            file_management::get_recording_by_id,
            file_management::search_recordings,
            file_management::update_recording_metadata,
            file_management::delete_recording_fm,
            file_management::get_recording_stats,
            file_management::get_all_categories,
            file_management::get_all_tags,
            file_management::get_transcriptions_by_recording,
            file_management::get_transcription_by_id,
            file_management::export_recording_data,
            file_management::get_recordings_count_fm,
            file_management::cleanup_orphaned_files
>>>>>>> 3e74fbce
        ])
        .run(tauri::generate_context!())
        .expect("error while running tauri application");
}<|MERGE_RESOLUTION|>--- conflicted
+++ resolved
@@ -4,11 +4,7 @@
 pub mod models;
 pub mod services;
 
-<<<<<<< HEAD
-use crate::commands::{*, llm, streaming};
-=======
-use crate::commands::{*, file_management};
->>>>>>> 3e74fbce
+use crate::commands::{*, file_management, llm, streaming};
 use crate::database::Database;
 use crate::services::{RecordingService, WhisperService};
 use std::sync::Arc;
@@ -40,17 +36,10 @@
             // 録音ファイル保存ディレクトリ
             let recordings_dir = app_data_dir.join("recordings");
 
-<<<<<<< HEAD
             // データベースを初期化（LLM用のMutex包装版）
             let database = Arc::new(Mutex::new(Database::new(&db_path).expect("Failed to initialize database")));
 
             // 録音サービス用のデータベース（独立インスタンス）
-=======
-            // データベースを初期化
-            let database = Arc::new(Mutex::new(Database::new(&db_path).expect("Failed to initialize database")));
-
-            // 録音サービス用のデータベース参照（独立したコピー）
->>>>>>> 3e74fbce
             let recording_db = Arc::new(Database::new(&db_path).expect("Failed to initialize recording database"));
             
             // 録音サービスを初期化
@@ -84,25 +73,7 @@
             transcribe_recording,
             initialize_whisper,
             is_whisper_initialized,
-<<<<<<< HEAD
-            // LLM commands
-            llm::generate_summary,
-            llm::get_summary_by_id,
-            llm::get_summaries_for_transcription,
-            llm::update_summary,
-            llm::delete_summary,
-            llm::check_llm_connection,
-            llm::get_default_llm_config,
-            llm::validate_llm_config,
-            llm::get_available_llm_providers,
-            llm::get_provider_default_config,
-            llm::test_summarization,
-            // Streaming commands
-            streaming::generate_summary_with_progress,
-            streaming::cancel_summarization,
-            streaming::get_summarization_status
-=======
-            // File management commands
+            // File management commands (Phase 2)
             file_management::get_all_recordings_fm,
             file_management::get_recording_by_id,
             file_management::search_recordings,
@@ -115,8 +86,23 @@
             file_management::get_transcription_by_id,
             file_management::export_recording_data,
             file_management::get_recordings_count_fm,
-            file_management::cleanup_orphaned_files
->>>>>>> 3e74fbce
+            file_management::cleanup_orphaned_files,
+            // LLM commands (Phase 3)
+            llm::generate_summary,
+            llm::get_summary_by_id,
+            llm::get_summaries_for_transcription,
+            llm::update_summary,
+            llm::delete_summary,
+            llm::check_llm_connection,
+            llm::get_default_llm_config,
+            llm::validate_llm_config,
+            llm::get_available_llm_providers,
+            llm::get_provider_default_config,
+            llm::test_summarization,
+            // Streaming commands (Phase 3)
+            streaming::generate_summary_with_progress,
+            streaming::cancel_summarization,
+            streaming::get_summarization_status
         ])
         .run(tauri::generate_context!())
         .expect("error while running tauri application");
