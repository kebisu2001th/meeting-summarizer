use crate::errors::AppError;
use crate::models::{Recording, Transcription};
use crate::services::{RecordingService, WhisperService};
use tauri::{AppHandle, State};
use std::sync::Arc;
use std::path::PathBuf;

pub mod file_management;
// セキュリティ：基本的な認証チェック（実装は簡易版）
async fn validate_request(_app_handle: &AppHandle) -> Result<(), AppError> {
    // TODO: 実際の認証システムでは、セッショントークンやJWTの検証を行う
    // 現在は基本チェックのみ実装
    
    // 簡易実装：アプリケーションハンドルが存在することで認証済みとみなす
    // 本格的な実装では、セッション管理、JWT検証、権限チェックなどを実装
    
    Ok(())
}

// 入力の基本的なサニタイゼーション
fn sanitize_string_input(input: &str, max_length: usize) -> Result<String, AppError> {
    if input.is_empty() {
        return Err(AppError::ValidationError {
            message: "Input cannot be empty".to_string(),
        });
    }
    
    if input.len() > max_length {
        return Err(AppError::ValidationError {
            message: format!("Input too long (max: {} characters)", max_length),
        });
    }
    
    // 基本的な危険文字の除去
    let sanitized = input
        .chars()
        .filter(|c| !c.is_control() || *c == '\n' || *c == '\t')
        .collect::<String>();
    
    Ok(sanitized)
}

#[tauri::command]
pub async fn start_recording(
    recording_service: State<'_, Arc<RecordingService>>,
) -> Result<String, String> {
    recording_service
        .start_recording()
        .await
        .map_err(|e| e.to_string())
}

#[tauri::command]
pub async fn stop_recording(
    recording_service: State<'_, Arc<RecordingService>>,
) -> Result<Recording, String> {
    recording_service
        .stop_recording()
        .await
        .map_err(|e| e.to_string())
}

#[tauri::command]
pub async fn get_recordings(
    recording_service: State<'_, Arc<RecordingService>>,
) -> Result<Vec<Recording>, String> {
    recording_service
        .get_recordings()
        .await
        .map_err(|e| e.to_string())
}

#[tauri::command]
pub async fn get_recording(
    recording_service: State<'_, Arc<RecordingService>>,
    id: String,
) -> Result<Option<Recording>, String> {
    recording_service
        .get_recording(&id)
        .await
        .map_err(|e| e.to_string())
}

#[tauri::command]
pub async fn delete_recording(
    app_handle: AppHandle,
    recording_service: State<'_, Arc<RecordingService>>,
    id: String,
) -> Result<bool, String> {
    log::info!("🗑️  delete_recording command called with id: {}", id);
    
    // 認証チェック
    validate_request(&app_handle)
        .await
        .map_err(|e| e.to_string())?;
    
    // 入力の検証とサニタイゼーション
    let sanitized_id = sanitize_string_input(&id, 50)
        .map_err(|e| e.to_string())?;
    
    log::info!("🔍 Attempting to delete recording with sanitized id: {}", sanitized_id);
    
    let result = recording_service
        .delete_recording(&sanitized_id)
        .await
        .map_err(|e| {
            log::error!("❌ Failed to delete recording {}: {}", sanitized_id, e);
            e.to_string()
        })?;
    
    if result {
        log::info!("✅ Successfully deleted recording: {}", sanitized_id);
    } else {
        log::warn!("⚠️  Recording not found or couldn't be deleted: {}", sanitized_id);
    }
    
    Ok(result)
}

#[tauri::command]
pub async fn is_recording(
    recording_service: State<'_, Arc<RecordingService>>,
) -> Result<bool, String> {
    Ok(recording_service.is_recording())
}

#[tauri::command]
pub async fn get_recordings_count(
    recording_service: State<'_, Arc<RecordingService>>,
) -> Result<i64, String> {
    recording_service
        .get_recordings_count()
        .await
        .map_err(|e| e.to_string())
}

#[tauri::command]
pub async fn get_audio_devices(
    recording_service: State<'_, Arc<RecordingService>>,
) -> Result<Vec<String>, String> {
    recording_service
        .get_audio_devices()
        .map_err(|e| e.to_string())
}

// Whisper 書き起こし関連コマンド

#[tauri::command]
pub async fn transcribe_recording(
    app_handle: AppHandle,
    recording_service: State<'_, Arc<RecordingService>>,
    whisper_service: State<'_, Arc<WhisperService>>,
    recording_id: String,
    language: Option<String>,
) -> Result<Transcription, String> {
    log::info!("🎤 transcribe_recording command called for id: {} with language: {:?}", recording_id, language);
    
    // 認証チェック
    validate_request(&app_handle)
        .await
        .map_err(|e| e.to_string())?;
    
    // 入力の検証とサニタイゼーション
    let sanitized_recording_id = sanitize_string_input(&recording_id, 50)
        .map_err(|e| e.to_string())?;
    
    let sanitized_language = if let Some(lang) = language {
        Some(sanitize_string_input(&lang, 10)
            .map_err(|e| e.to_string())?)
    } else {
        None
    };
    
    log::info!("🔍 Looking for recording: {}", sanitized_recording_id);
    
    // 録音ファイルの取得
    let recording = recording_service
        .get_recording(&sanitized_recording_id)
        .await
        .map_err(|e| e.to_string())?
        .ok_or_else(|| {
            log::error!("❌ Recording not found: {}", sanitized_recording_id);
            "Recording not found".to_string()
        })?;

    // 音声ファイルが存在するかチェック
    let audio_path = PathBuf::from(&recording.file_path);
    if !audio_path.exists() {
        log::error!("❌ Audio file not found: {:?}", audio_path);
        return Err("Audio file not found".to_string());
    }
    
    log::info!("📁 Audio file found: {:?}", audio_path);

    // Whisper初期化状態確認
    let is_initialized = whisper_service.is_initialized().await;
    log::info!("🧠 Whisper initialized: {}", is_initialized);
    
    if !is_initialized {
        log::info!("🔄 Initializing Whisper service...");
        whisper_service.initialize().await.map_err(|e| {
            log::error!("❌ Failed to initialize Whisper: {}", e);
            format!("Failed to initialize Whisper: {}", e)
        })?;
    }

    // 書き起こし実行（セキュリティ検証は WhisperService 内で実行）
    log::info!("🎵 Starting transcription...");
    whisper_service
        .transcribe_audio_file(&audio_path, sanitized_recording_id, sanitized_language)
        .await
        .map_err(|e| {
            // エラーログを記録（本番環境では詳細なエラー情報を隠蔽）
            log::error!("❌ Transcription failed for recording {}: {}", recording_id, e);
            format!("Transcription failed: {}", e)
        })
        .map(|result| {
            log::info!("✅ Transcription completed for recording: {}", recording_id);
            result
        })
}

#[tauri::command]
pub async fn initialize_whisper(
    whisper_service: State<'_, Arc<WhisperService>>,
) -> Result<(), String> {
    whisper_service
        .initialize()
        .await
        .map_err(|e| e.to_string())
}

#[tauri::command]
pub async fn is_whisper_initialized(
    whisper_service: State<'_, Arc<WhisperService>>,
) -> Result<bool, String> {
    Ok(whisper_service.is_initialized().await)
}

// LLM commands module
pub mod llm;
<<<<<<< HEAD
pub mod streaming;
=======
pub mod streaming;
pub mod model_management;
pub mod model_settings;
pub mod model_downloader;
>>>>>>> 6a2c312b
<|MERGE_RESOLUTION|>--- conflicted
+++ resolved
@@ -239,11 +239,7 @@
 
 // LLM commands module
 pub mod llm;
-<<<<<<< HEAD
-pub mod streaming;
-=======
 pub mod streaming;
 pub mod model_management;
 pub mod model_settings;
-pub mod model_downloader;
->>>>>>> 6a2c312b
+pub mod model_downloader;